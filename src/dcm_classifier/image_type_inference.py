# =========================================================================
#
#    Copyright NumFOCUS
#
#    Licensed under the Apache License, Version 2.0 (the "License");
#    you may not use this file except in compliance with the License.
#    You may obtain a copy of the License at
#
#           https://www.apache.org/licenses/LICENSE-2.0.txt
#
#    Unless required by applicable law or agreed to in writing, software
#    distributed under the License is distributed on an "AS IS" BASIS,
#    WITHOUT WARRANTIES OR CONDITIONS OF ANY KIND, either express or implied.
#    See the License for the specific language governing permissions and
#    limitations under the License.
#
#  =========================================================================

from dcm_classifier.dicom_series import DicomSingleSeries
from dcm_classifier.namic_dicom_typing import itk_read_from_dicomfn_list
from pathlib import Path
import warnings

import numpy as np
import pandas as pd

from typing import Dict, List, Union, Optional, Any


modality_columns = [
    "ImageTypeADC",
    "ImageTypeFA",
    "ImageTypeTrace",
    "SeriesVolumeCount",
    "EchoTime",
    "RepetitionTime",
    "FlipAngle",
    "PixelBandwidth",
    "SAR",
    "Diffusionb-valueCount",
    "Diffusionb-valueMax",
]

imagetype_to_integer_mapping = {
    "adc": 0,
    "fa": 1,
    "tracew": 2,
    "t2w": 3,
    "t2starw": 4,
    "t1w": 5,
    "flair": 6,
    "field_map": 7,
    "dwig": 8,
    "dwi_multishell": 9,
    "fmri": 10,
}


class ImageTypeClassifierBase:
    """
    Inference class for image type classification. The base implementation is for our standard model. This class
    can be customized by users to implement their own models for targeted for specific datasets.

    Attributes:
        classification_model_filename (Union[str, Path]): Path to the classification model file (base implementation requires ONNX file).
        classification_feature_list (List[str]): List of features used for classification.
        image_type_map (Dict[str, str]): Mapping between class name and model integer output.
        mode (str): "series" or "volume" to run inference on series or volume level (a series could have multiple subvolumes).
        min_probability_threshold (float): Minimum probability threshold for classification, defaults to 0.4. If maximum class probability is below this threshold, the image type is set to "unknown".

    Methods:
        get_int_to_type_map(self) -> dict:

        set_series(self, series: DicomSingleSeries) -> None:

        infer_acquisition_plane(self, feature_dict: dict = None) -> str:

        infer_modality(self, feature_dict: dict = None) -> (str, pd.DataFrame):

        run_inference(self) -> None:
    """

    def __init__(
        self,
        classification_model_filename: Union[str, Path],
        classification_feature_list: List[str] = modality_columns,
        image_type_map: Dict[str, int] = imagetype_to_integer_mapping,
        mode: str = "series",
        min_probability_threshold: float = 0.4,
    ):
        """
        Initialize the ImageTypeClassifierBase.

        Args:
            classification_model_filename (Union[str, Path]): Path to the classification model file (base implementation requires ONNX file).
            classification_feature_list (List[str]): List of features used for classification.
            image_type_map (Dict[str, str]): Mapping between class name and model integer output.
            mode (str): "series" or "volume" to run inference on series or volume level (a series could have multiple subvolumes).
            min_probability_threshold (float): Minimum probability threshold for classification, defaults to 0.4. If maximum class probability is below this threshold, the image type is set to "unknown".
        """

        self.classification_model_filename: Union[str, Path] = Path(
            classification_model_filename
        )
        self.classification_feature_list: List[str] = classification_feature_list
        self.imagetype_to_int_map: Dict[str, int] = image_type_map
        self.int_to_imagetype_map: Dict[int, str] = self.get_int_to_type_map()
        self.mode: str = mode
        self.min_probability_threshold: float = min_probability_threshold
        self.series: Optional[DicomSingleSeries] = None
        self.series_number: Optional[int] = None
        self.info_dict: Optional[Dict[str, Any]] = None

    def get_int_to_type_map(self) -> dict:
        """
        Get the integer to image type mapping.

        Returns:
            dict: Dictionary mapping integers to image type names.
        """
        return {v: k for k, v in self.imagetype_to_int_map.items()}

    def set_series(self, series: DicomSingleSeries) -> None:
        """
        Set the DICOM series for classification.

        Args:
            series (DicomSingleSeries): DicomSingleSeries object representing the DICOM series.
        """
        self.series = series
        self.series_number = series.get_series_number()
        self.info_dict = self.series.get_series_info_dict()

    def infer_acquisition_plane(self, feature_dict: dict = None) -> str:
        """
        Infer the acquisition plane based on DICOM information and image properties.

        This is an implementation of the decision tree for acquisition plane inference.
        It takes the ImageOrientationPatient_0, ImageOrientationPatient_5 from info_dict
        and returns the acquisition plane prediction. This can be implemented multiple ways. For more details, see the publication.

        To determine if the image is isotropic, we check if the all spacing components are within 10% of the cube root of the voxel volume.

        Args:
            feature_dict (dict): Optional dictionary of additional features for inference.

        Returns:
            str: A string representing the inferred acquisition plane ("iso" for isotropic, "ax" for axial, "sag" for sagittal and "cor" for coronal).
        """
        # check if the volume was invalidated
        for volume in self.series.get_volume_list():
            if volume.get_acquisition_plane() == "INVALID":
                return "INVALID"

        volume = self.series.get_volume_list()[0]
        itk_im = itk_read_from_dicomfn_list(volume.get_one_volume_dcm_filenames())
        spacing = list(itk_im.GetSpacing())
        voxel_volume = spacing[0] * spacing[1] * spacing[2]
        cube_root = voxel_volume ** (1 / 3)
        is_iso = True
        for s in spacing:
            if abs(s - cube_root) / cube_root > 0.10:
                is_iso = False
        if is_iso:
            return "iso"

        if float(feature_dict["ImageOrientationPatient_5"]) <= 0.5:
            return "ax"
        else:
            if float(feature_dict["ImageOrientationPatient_0"]) <= 0.707:
                return "sag"
            else:
                return "cor"

    def infer_modality(self, feature_dict: dict = None) -> (str, pd.DataFrame):
        """
        Infer the modality (image type) of the DICOM series based on a feature dictionary.

        This method uses an ONNX model for image type classification to predict the modality of the series.

        Args:
            feature_dict (dict): A dictionary containing features used for classification.

        Returns:
            Tuple(str, pd.DataFrame): A tuple containing:
                - A string representing the inferred modality (image type).
                - A Pandas DataFrame containing classification results, including class probabilities.
        """
        # check if the volume was invalidated
        for value in feature_dict.values():
            if value == "INVALID":
                return "INVALID", None

        import onnxruntime as rt

        e_inputs: pd.DataFrame = pd.DataFrame([feature_dict])
        # Drop all dicom images without a SeriesNumber
        e_inputs = e_inputs[e_inputs["SeriesNumber"].notna()]

        # Load the ONNX model
        sess: rt.InferenceSession = rt.InferenceSession(
            self.classification_model_filename.as_posix()
        )

        input_name: str = sess.get_inputs()[0].name
        label_name: str = sess.get_outputs()[0].name
        prob_name: str = sess.get_outputs()[1].name

        full_outputs: pd.DataFrame = pd.DataFrame()
        full_outputs["SeriesNumber"] = [self.series_number]
        model_inputs: pd.DataFrame = e_inputs[self.classification_feature_list]
        try:
            numeric_inputs: np.array = model_inputs.astype(np.float32).to_numpy()
        except ValueError:
            # Short circuit if the inputs are not sufficient for inference
            full_outputs["GUESS_ONNX"] = "InvalidDicomInputs"
            return "INVALID", full_outputs

        pred_onx_run_output = sess.run(
            [label_name, prob_name], {input_name: numeric_inputs}
        )
        pred_onx = pred_onx_run_output[0]
        probability_onx = pred_onx_run_output[1]
        full_outputs["GUESS_ONNX_CODE"] = pred_onx
        full_outputs["GUESS_ONNX"] = pred_onx

        for type_name, type_integer_code in self.imagetype_to_int_map.items():
            full_outputs["GUESS_ONNX"].replace(
                to_replace=type_integer_code, value=type_name, inplace=True
            )

        for col_index, class_probability in probability_onx[0].items():
            col_name = self.int_to_imagetype_map[int(col_index)]
            class_name: str = f"GUESS_ONNX_{col_name}"
            full_outputs[class_name] = class_probability

        del col_index, class_probability, col_name, class_name
        image_type: str = full_outputs.iloc[
            0, full_outputs.columns.get_loc("GUESS_ONNX")
        ]
        if max(probability_onx[0].values()) < self.min_probability_threshold:
            image_type = f"LOW_PROBABILITY_{image_type}"

        return image_type, full_outputs

    def run_inference(self):
        """
        Run image type inference for the specified DICOM series or volumes.

        This method performs image type classification and acquisition plane inference based on the provided features.

        If the `mode` is set to "series," inference is performed on the entire series, and modality and acquisition
        plane information is updated for the series.

        If the `mode` is set to "volume," inference is performed for each volume within the series, and modality and
        acquisition plane information is updated for each volume.

        Args:
            None

        Returns:
            None
        Raises:
            ValueError: If an unsupported `mode` is specified.
        """

        def validate_features(input_dict: dict) -> bool:
            """
            Validate the presence of required features in the input feature dictionary.

            This function checks if all the features specified in the `classification_feature_list` are present in
            the input feature dictionary.

            Args:
                input_dict (dict): A dictionary containing features for classification.

            Returns:
                bool: True if all required features are present, False otherwise.

            """
            missing_features = []
            for feature in self.classification_feature_list:
                if feature not in input_dict.keys():
                    missing_features.append(feature)
            if len(missing_features) > 0:
                warnings.warn(
                    f"Missing features for SeriesNumber {self.series_number}: {missing_features}\n"
                    f"Series contains: {self.series.volume_info_list[0].get_one_volume_dcm_filenames()}"
                )
                return False
            return True

        if self.mode == "series":
            if validate_features(self.info_dict):
                acquisition_plane = self.infer_acquisition_plane(
                    feature_dict=self.info_dict
                )
                self.series.set_acquisition_plane(acquisition_plane)

                # If image already classified as diffusion gradient, simply return
                if self.series.get_modality() == "dwig":
                    self.series.set_modality_probabilities(
                        pd.DataFrame()
                    )
                else:
                    modality, full_outputs = self.infer_modality(
                        feature_dict=self.info_dict
                    )
                    self.series.set_modality(modality)
                    self.series.set_modality_probabilities(
                        pd.DataFrame(full_outputs, index=[0])
                    )
        elif self.mode == "volume":
            for volume in self.series.get_volume_list():
                features_validated: bool = validate_features(
                    volume.get_volume_info_dict()
                )
                if features_validated:
                    acquisition_plane: str = self.infer_acquisition_plane(
                        feature_dict=volume.get_volume_info_dict()
                    )
                    volume.set_acquisition_plane(acquisition_plane)

<<<<<<< HEAD
                    if volume.get_modality() == "dwig":
                        volume.set_modality_probabilities(
                            pd.DataFrame()
                        )
                    else:
                        modality, full_outputs = self.infer_modality(
                            feature_dict=volume.get_volume_info_dict()
                        )
                        volume.set_modality(modality)
                        volume.set_modality_probabilities(
                            pd.DataFrame(full_outputs, index=[0])
                        )
=======
                    modality, full_outputs = self.infer_modality(
                        feature_dict=volume.get_volume_info_dict()
                    )
                    volume.set_modality(modality)
                    volume.set_modality_probabilities(
                        pd.DataFrame(full_outputs, index=[0])
                    )
>>>>>>> 9a3a2275
        else:
            raise ValueError(f"Mode {self.mode} not supported.")<|MERGE_RESOLUTION|>--- conflicted
+++ resolved
@@ -321,7 +321,6 @@
                     )
                     volume.set_acquisition_plane(acquisition_plane)
 
-<<<<<<< HEAD
                     if volume.get_modality() == "dwig":
                         volume.set_modality_probabilities(
                             pd.DataFrame()
@@ -334,14 +333,5 @@
                         volume.set_modality_probabilities(
                             pd.DataFrame(full_outputs, index=[0])
                         )
-=======
-                    modality, full_outputs = self.infer_modality(
-                        feature_dict=volume.get_volume_info_dict()
-                    )
-                    volume.set_modality(modality)
-                    volume.set_modality_probabilities(
-                        pd.DataFrame(full_outputs, index=[0])
-                    )
->>>>>>> 9a3a2275
         else:
             raise ValueError(f"Mode {self.mode} not supported.")